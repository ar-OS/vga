use color::ColorCode;
use core::ptr::Unique;
use core::fmt::{self, Write};
use spin::Mutex;
use volatile::Volatile;

/// Memory address of the VGA buffer
const VGA_BUFFER_ADDRESS: usize = 0xb8000;

/// Length of a line
const BUFFER_LENGTH: usize = 80;

/// Number of lines
const BUFFER_HEIGHT: usize = 24;

///Each printable character contains his own color, and the byte to display
type Char = (u8, ColorCode);

/// Represents a printable buffer
///
/// This buffer will contain printable characters, displayable in the ar-OS console.
/// I used volatile writes for the VGA buffer in order to avoid optimizations from the compiler,
/// and to display easily (without troubles) characters on the screen (you can check
/// [this blog post](https://os.phil-opp.com/printing-to-screen/#volatile) if you want more informations).
///
/// For volatile reads/writes, I used the [Volatile](https://github.com/embed-rs/volatile) crate.
pub struct Buffer {
    content: [[Volatile<Char>; BUFFER_LENGTH]; BUFFER_HEIGHT],
}

/// Contains necessary informations to write text on screen:
/// * column_position: the position of the cursor for the last printable line;
/// * color_code: the color code for the current printable character;
/// * buffer: previous, current and future text container (to be printed).
pub struct Writer {
    buffer: Unique<Buffer>,
    color_code: ColorCode,
    column_position: usize,
    row_position: usize,
}

impl Writer {
    /// Implement a new Writer data structure
    pub fn new(
        buffer: Unique<Buffer>,
        color_code: ColorCode,
        column_position: usize,
        row_position: usize,
    ) -> Writer {
        Writer {
            buffer,
            color_code,
            column_position,
            row_position,
        }
    }

    /// Clear the screen entirely
    pub fn clear(&mut self) {
        let color_code = self.color_code;
        for row in 0..BUFFER_HEIGHT {
            for col in 0..BUFFER_LENGTH {
                self.buffer().content[row][col].write((b' ', color_code));
            }
        }
    }

    /// Add an empty new line in the buffer
    /// 
    /// Using this method, the `row_position` will move to the next one if
    /// the current row position is lower than `BUFFER_HEIGHT`.
    /// Also, we move the `column_position` field to 0.
     */
    pub fn new_line(&mut self) {
        if self.row_position < BUFFER_HEIGHT {
            self.row_position += 1;
        }
        self.column_position = 0;
    }

    /// Write a single byte into the current buffer
    pub fn write_byte(&mut self, byte: u8) {
        let row = self.row_position;
        let col = self.column_position;
        let color_code = self.color_code;
        match char::from(byte) {
            '\n' => {
                self.new_line();
            }
            _ => {
                if self.column_position >= BUFFER_LENGTH {
                    self.new_line();
                }
                // Clone the column_position fields
                // Change the content buffer
                self.buffer().content[row][col].write((byte, color_code));
                self.column_position += 1;
            }
        }
    }

    /// Returns a mutable reference to the current internal buffer data structure
    fn buffer(&mut self) -> &mut Buffer {
        unsafe { self.buffer.as_mut() }
    }
}

impl fmt::Write for Writer {
    /// Write a given string to the current buffer
    fn write_str(&mut self, string: &str) -> fmt::Result {
        for byte in string.bytes() {
            self.write_byte(byte)
        }
        Ok(())
    }
}

<<<<<<< HEAD
/*
 * Static API to write something in the console.ColorCode
 * Usage of lazy_static here to trick to compiler in
 * initializing a Color value in runtime... instead of compile time ;)
 */
lazy_static! {
    pub static ref BUF_WRITER: Writer = Writer {
        buffer: unsafe { Unique::new_unchecked(VGA_BUFFER_ADDRESS as *mut _) },
        color_code: ColorCode::default(),
        column_position: 0,
        row_position: 0,
    };
}

/*
 * Print a message to the screen.
 */
=======
/// Write a given string to the given Writer structure
macro_rules! echo {
    ($writer: expr, $($arg:tt)*) => ({
        $writer.write_fmt(format_args!($($arg)*)).unwrap();
        // $writer.new_line();
    });
}

/// Print a message to the screen
>>>>>>> eeb66553
pub fn print_message() {
    let mut stdout = Writer::new(
        unsafe { Unique::new_unchecked(VGA_BUFFER_ADDRESS as *mut _) },
        ColorCode::default(),
        0,
        0,
    );
    stdout.clear();
    for i in 0..100 {
        echo!(stdout, "Hello {}\n", "world!");
    }
}<|MERGE_RESOLUTION|>--- conflicted
+++ resolved
@@ -66,7 +66,7 @@
     }
 
     /// Add an empty new line in the buffer
-    /// 
+    ///
     /// Using this method, the `row_position` will move to the next one if
     /// the current row position is lower than `BUFFER_HEIGHT`.
     /// Also, we move the `column_position` field to 0.
@@ -115,7 +115,6 @@
     }
 }
 
-<<<<<<< HEAD
 /*
  * Static API to write something in the console.ColorCode
  * Usage of lazy_static here to trick to compiler in
@@ -130,10 +129,6 @@
     };
 }
 
-/*
- * Print a message to the screen.
- */
-=======
 /// Write a given string to the given Writer structure
 macro_rules! echo {
     ($writer: expr, $($arg:tt)*) => ({
@@ -143,7 +138,6 @@
 }
 
 /// Print a message to the screen
->>>>>>> eeb66553
 pub fn print_message() {
     let mut stdout = Writer::new(
         unsafe { Unique::new_unchecked(VGA_BUFFER_ADDRESS as *mut _) },
